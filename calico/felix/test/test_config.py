--- conflicted
+++ resolved
@@ -245,121 +245,8 @@
         self.assertEqual(config.METADATA_PORT, 999)
         self.assertEqual(config.METADATA_IP, "1.2.3.4")
         self.assertEqual(config.STARTUP_CLEANUP_DELAY, 42)
-<<<<<<< HEAD
         self.assertEqual(config.REPORTING_INTERVAL_SECS, 10)
         self.assertEqual(config.REPORTING_TTL_SECS, 20)
-
-    def test_reporting_ttl_not_int(self):
-        """
-        Test exception is rased if status report ttl has invalid (non-integer) value.
-        """
-        with mock.patch('calico.common.complete_logging'):
-            config = Config("calico/felix/test/data/felix_missing.cfg")
-        cfg_dict = { "InterfacePrefix": "blah",
-                     "ReportingTTLSecs": "NaN"}
-        with self.assertRaisesRegexp(ConfigException,
-                                     "Field was not integer.*"):
-            config.report_etcd_config({}, cfg_dict)
-
-    def test_reporting_interval_not_int(self):
-        """
-        Test exception is rased ifstatus reporting interval has invalid (non-integer) value.
-        """
-        with mock.patch('calico.common.complete_logging'):
-            config = Config("calico/felix/test/data/felix_missing.cfg")
-        cfg_dict = { "InterfacePrefix": "blah",
-                     "ReportingIntervalSecs": "NaN"}
-        with self.assertRaisesRegexp(ConfigException,
-                                     "Field was not integer.*"):
-            config.report_etcd_config({}, cfg_dict)
-
-    def test_negative_reporting_interval(self):
-        """
-        Test that status reporting is disabled if interval time is negative.
-        """
-        with mock.patch('calico.common.complete_logging'):
-            config = Config("calico/felix/test/data/felix_missing.cfg")
-        cfg_dict = { "InterfacePrefix": "blah",
-                     "ReportingIntervalSecs": -42,
-                     "ReportingTTLSecs": 7 }
-        with mock.patch('calico.common.complete_logging'):
-            config.report_etcd_config({}, cfg_dict)
-
-        self.assertEqual(config.REPORTING_INTERVAL_SECS, 0)
-        self.assertEqual(config.REPORTING_TTL_SECS, 0)
-
-    def test_default_ttl(self):
-        """
-        Test that ttl is set to 2.5 times interval for default ttl.
-        """
-        with mock.patch('calico.common.complete_logging'):
-            config = Config("calico/felix/test/data/felix_missing.cfg")
-        cfg_dict = { "InterfacePrefix": "blah",
-                     "ReportingIntervalSecs": "21" }
-        with mock.patch('calico.common.complete_logging'):
-            config.report_etcd_config({}, cfg_dict)
-
-        self.assertEqual(config.REPORTING_TTL_SECS, 52)
-
-    def test_valid_interval_and_ttl(self):
-        """
-        Test valid reporting parameters are not chaned.
-        """
-        with mock.patch('calico.common.complete_logging'):
-            config = Config("calico/felix/test/data/felix_missing.cfg")
-        cfg_dict = { "InterfacePrefix": "blah",
-                     "ReportingIntervalSecs": 42,
-                     "ReportingTTLSecs": 47}
-        with mock.patch('calico.common.complete_logging'):
-            config.report_etcd_config({}, cfg_dict)
-
-        self.assertEqual(config.REPORTING_INTERVAL_SECS, 42)
-        self.assertEqual(config.REPORTING_TTL_SECS, 47)
-
-    def test_reporting_ttl_less_than_interval(self):
-        """
-        Test that exception is raised when status reporting ttl is less than interval.
-        """
-        with mock.patch('calico.common.complete_logging'):
-            config = Config("calico/felix/test/data/felix_missing.cfg")
-        cfg_dict = { "InterfacePrefix": "blah",
-                     "ReportingIntervalSecs": 47,
-                     "ReportingTTLSecs": 4 }
-
-        with self.assertRaisesRegexp(ConfigException,
-                                     "Reporting TTL.*?less or equal reporting interval.*"):
-            config.report_etcd_config({}, cfg_dict)
-
-    def test_reporting_interval_and_ttl_zero(self):
-        """
-        Test that zero reporting interval and ttl are passed correctly.
-        """
-        with mock.patch('calico.common.complete_logging'):
-            config = Config("calico/felix/test/data/felix_missing.cfg")
-        cfg_dict = { "InterfacePrefix": "blah",
-                     "ReportingIntervalSecs": 0,
-                     "ReportingTTLSecs": 0}
-        with mock.patch('calico.common.complete_logging'):
-            config.report_etcd_config({}, cfg_dict)
-
-        self.assertEqual(config.REPORTING_INTERVAL_SECS, 0)
-        self.assertEqual(config.REPORTING_TTL_SECS, 0)
-
-    def test_reporting_float(self):
-        """
-        Test that float reporting interval and ttl values are rounded down to integer.
-        """
-        with mock.patch('calico.common.complete_logging'):
-            config = Config("calico/felix/test/data/felix_missing.cfg")
-        cfg_dict = { "InterfacePrefix": "blah",
-                     "ReportingIntervalSecs": 21.75,
-                     "ReportingTTLSecs": 63.248}
-        with mock.patch('calico.common.complete_logging'):
-            config.report_etcd_config({}, cfg_dict)
-
-        self.assertEqual(config.REPORTING_INTERVAL_SECS, 21)
-        self.assertEqual(config.REPORTING_TTL_SECS, 63)
-=======
 
     def test_ip_in_ip_enabled(self):
         test_values = [
@@ -397,4 +284,114 @@
                                      "Field was not a valid Boolean"
                                      ".*IpInIpEnabled"):
             config.report_etcd_config({}, cfg_dict)
->>>>>>> 9d03d77a
+
+    def test_reporting_ttl_not_int(self):
+        """
+        Test exception is rased if status report ttl has invalid (non-integer) value.
+        """
+        with mock.patch('calico.common.complete_logging'):
+            config = Config("calico/felix/test/data/felix_missing.cfg")
+        cfg_dict = { "InterfacePrefix": "blah",
+                     "ReportingTTLSecs": "NaN"}
+        with self.assertRaisesRegexp(ConfigException,
+                                     "Field was not integer.*"):
+            config.report_etcd_config({}, cfg_dict)
+
+    def test_reporting_interval_not_int(self):
+        """
+        Test exception is rased ifstatus reporting interval has invalid (non-integer) value.
+        """
+        with mock.patch('calico.common.complete_logging'):
+            config = Config("calico/felix/test/data/felix_missing.cfg")
+        cfg_dict = { "InterfacePrefix": "blah",
+                     "ReportingIntervalSecs": "NaN"}
+        with self.assertRaisesRegexp(ConfigException,
+                                     "Field was not integer.*"):
+            config.report_etcd_config({}, cfg_dict)
+
+    def test_negative_reporting_interval(self):
+        """
+        Test that status reporting is disabled if interval time is negative.
+        """
+        with mock.patch('calico.common.complete_logging'):
+            config = Config("calico/felix/test/data/felix_missing.cfg")
+        cfg_dict = { "InterfacePrefix": "blah",
+                     "ReportingIntervalSecs": -42,
+                     "ReportingTTLSecs": 7 }
+        with mock.patch('calico.common.complete_logging'):
+            config.report_etcd_config({}, cfg_dict)
+
+        self.assertEqual(config.REPORTING_INTERVAL_SECS, 0)
+        self.assertEqual(config.REPORTING_TTL_SECS, 0)
+
+    def test_default_ttl(self):
+        """
+        Test that ttl is set to 2.5 times interval for default ttl.
+        """
+        with mock.patch('calico.common.complete_logging'):
+            config = Config("calico/felix/test/data/felix_missing.cfg")
+        cfg_dict = { "InterfacePrefix": "blah",
+                     "ReportingIntervalSecs": "21" }
+        with mock.patch('calico.common.complete_logging'):
+            config.report_etcd_config({}, cfg_dict)
+
+        self.assertEqual(config.REPORTING_TTL_SECS, 52)
+
+    def test_valid_interval_and_ttl(self):
+        """
+        Test valid reporting parameters are not chaned.
+        """
+        with mock.patch('calico.common.complete_logging'):
+            config = Config("calico/felix/test/data/felix_missing.cfg")
+        cfg_dict = { "InterfacePrefix": "blah",
+                     "ReportingIntervalSecs": 42,
+                     "ReportingTTLSecs": 47}
+        with mock.patch('calico.common.complete_logging'):
+            config.report_etcd_config({}, cfg_dict)
+
+        self.assertEqual(config.REPORTING_INTERVAL_SECS, 42)
+        self.assertEqual(config.REPORTING_TTL_SECS, 47)
+
+    def test_reporting_ttl_less_than_interval(self):
+        """
+        Test that exception is raised when status reporting ttl is less than interval.
+        """
+        with mock.patch('calico.common.complete_logging'):
+            config = Config("calico/felix/test/data/felix_missing.cfg")
+        cfg_dict = { "InterfacePrefix": "blah",
+                     "ReportingIntervalSecs": 47,
+                     "ReportingTTLSecs": 4 }
+
+        with self.assertRaisesRegexp(ConfigException,
+                                     "Reporting TTL.*?less or equal reporting interval.*"):
+            config.report_etcd_config({}, cfg_dict)
+
+    def test_reporting_interval_and_ttl_zero(self):
+        """
+        Test that zero reporting interval and ttl are passed correctly.
+        """
+        with mock.patch('calico.common.complete_logging'):
+            config = Config("calico/felix/test/data/felix_missing.cfg")
+        cfg_dict = { "InterfacePrefix": "blah",
+                     "ReportingIntervalSecs": 0,
+                     "ReportingTTLSecs": 0}
+        with mock.patch('calico.common.complete_logging'):
+            config.report_etcd_config({}, cfg_dict)
+
+        self.assertEqual(config.REPORTING_INTERVAL_SECS, 0)
+        self.assertEqual(config.REPORTING_TTL_SECS, 0)
+
+    def test_reporting_float(self):
+        """
+        Test that float reporting interval and ttl values are rounded down to integer.
+        """
+        with mock.patch('calico.common.complete_logging'):
+            config = Config("calico/felix/test/data/felix_missing.cfg")
+        cfg_dict = { "InterfacePrefix": "blah",
+                     "ReportingIntervalSecs": 21.75,
+                     "ReportingTTLSecs": 63.248}
+        with mock.patch('calico.common.complete_logging'):
+            config.report_etcd_config({}, cfg_dict)
+
+        self.assertEqual(config.REPORTING_INTERVAL_SECS, 21)
+        self.assertEqual(config.REPORTING_TTL_SECS, 63)